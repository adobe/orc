--- conflicted
+++ resolved
@@ -28,7 +28,6 @@
         continue-on-error: true
         run: |
           xcodebuild -json -project ./build/orc.xcodeproj -scheme orc_orc -configuration Debug -hideShellScriptEnvironment
-<<<<<<< HEAD
       - name: 🧪 orc on dSYM (flat)
         id: orc-on-dSYM-flat
         continue-on-error: true
@@ -43,7 +42,6 @@
           cd ./build/Debug
           dsymutil --no-odr orc
           ./orc orc.dSYM
-=======
       - name: 🏃 orc_dogfood
         id: build-orc-orc_dogfood
         continue-on-error: true
@@ -55,7 +53,6 @@
           if [ `cat output.json | jq '.["synopsis"]["dies_skipped"]'` != 0 ]; then echo "SUCCESS"; else echo "FAILURE"; exit 1; fi
           if [ `cat output.json | jq '.["synopsis"]["unique_symbols"]'` != 0 ]; then echo "SUCCESS"; else echo "FAILURE"; exit 1; fi
           if [ `cat output.json | jq '.["synopsis"]["object_files_scanned"]'` != 0 ]; then echo "SUCCESS"; else echo "FAILURE"; exit 1; fi
->>>>>>> 29e5cde0
       - name: 🛠️ orc release
         id: build-orc-release
         continue-on-error: true
