--- conflicted
+++ resolved
@@ -821,7 +821,6 @@
                 stack_push(read64());
             } break;
             case dw::op::const1s: {
-<<<<<<< HEAD
                 // The single operand provides a 1-byte signed integer constant
                 stack_push(read_pod<std::int8_t>(_s));
             } break;
@@ -836,18 +835,6 @@
             case dw::op::const8s: {
                 // The single operand provides an 8-byte signed integer constant
                 stack_push(read_pod<std::int64_t>(_s));
-=======
-                stack.push_back(read_pod<std::int8_t>(_s)); // no byteswap?
-            } break;
-            case dw::op::const2s: {
-                stack.push_back(read_pod<std::int16_t>(_s)); // no byteswap?
-            } break;
-            case dw::op::const4s: {
-                stack.push_back(read_pod<std::int32_t>(_s)); // no byteswap?
-            } break;
-            case dw::op::const8s: {
-                stack.push_back(read_pod<std::int64_t>(_s)); // no byteswap?
->>>>>>> df6fe11a
             } break;
             case dw::op::constu: {
                 // The single operand provides an unsigned LEB128 integer constant
