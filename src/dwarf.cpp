// Copyright 2021 Adobe
// All Rights Reserved.
//
// NOTICE: Adobe permits you to use, modify, and distribute this file in accordance with the terms
// of the Adobe license agreement accompanying it.

// identity
#include "orc/dwarf.hpp"

// stdc++
#include <list>
#include <unordered_map>
#include <vector>

// tracy
#include "tracy/Tracy.hpp"

// application
#include "orc/dwarf_structs.hpp"
#include "orc/features.hpp"
#include "orc/object_file_registry.hpp"
#include "orc/settings.hpp"

/**************************************************************************************************/

namespace {

/**************************************************************************************************/

std::uint32_t form_length(dw::form f, freader& s) {
    static constexpr std::uint32_t length_size_k{4}; // REVISIT: (fosterbrereton) 8 on 64bit DWARF

    auto leb_block = [&] {
        return temp_seek(s, [&] {
            auto start = s.tellg();
            auto length = uleb128(s);
            auto leb_length = s.tellg() - start;
            return length - leb_length;
        });
    };

    switch (f) {
        case dw::form::addr:
            return 8;
        case dw::form::data2:
            return 2;
        case dw::form::data4:
            return 4;
        case dw::form::data8:
            return 8;
        case dw::form::string:
            assert(false);
            return 0; // TODO: read NTSB from s
        case dw::form::block:
            return static_cast<std::uint32_t>(leb_block());
        case dw::form::block1:
            // for block1, block2, and block4, we read the N-byte prefix, and then send back
            // its value as the length of the form. This causes the passover to skip over the
            // value, putting the read head at the correct place. So the returned length isn't
            // technically correct, but the net result is what we want.
            return read_pod<std::uint8_t>(s);
        case dw::form::block2:
            return read_pod<std::uint16_t>(s);
        case dw::form::block4:
            return read_pod<std::uint32_t>(s);
        case dw::form::data1:
            return 1;
        case dw::form::flag:
            return 1;
        case dw::form::sdata:
            return sleb128(s); // length of LEB _not_ included
        case dw::form::strp:
            return length_size_k;
        case dw::form::udata:
            return uleb128(s); // length of LEB _not_ included
        case dw::form::ref_addr:
            return length_size_k;
        case dw::form::ref1:
            return 1;
        case dw::form::ref2:
            return 2;
        case dw::form::ref4:
            return 4;
        case dw::form::ref8:
            return 8;
        case dw::form::ref_udata:
            return uleb128(s); // length of LEB _not_ included
        case dw::form::indirect:
            // For attributes with this form, the attribute value itself in the .debug_info
            // section begins with an unsigned LEB128 number that represents its form.
            assert(false);
            return 0; // TODO: (fbrereto)
        case dw::form::sec_offset:
            return length_size_k;
        case dw::form::exprloc:
            return static_cast<std::uint32_t>(leb_block());
        case dw::form::flag_present:
            return 0;
        case dw::form::strx:
            return uleb128(s); // length of LEB _not_ included
        case dw::form::addrx:
            return uleb128(s); // length of LEB _not_ included
        case dw::form::ref_sup4:
            return 4;
        case dw::form::strp_sup:
            return length_size_k;
        case dw::form::data16:
            return 16;
        case dw::form::line_strp:
            return length_size_k;
        case dw::form::ref_sig8:
            return 8;
        case dw::form::implicit_const:
            return 0;
        case dw::form::loclistx:
            return uleb128(s); // length of LEB _not_ included
        case dw::form::rnglistx:
            return uleb128(s); // length of LEB _not_ included
        case dw::form::ref_sup8:
            return 8;
        case dw::form::strx1:
            return 1;
        case dw::form::strx2:
            return 2;
        case dw::form::strx3:
            return 4;
        case dw::form::strx4:
            return 4;
        case dw::form::addrx1:
            return 1;
        case dw::form::addrx2:
            return 2;
        case dw::form::addrx3:
            return 4;
        case dw::form::addrx4:
            return 4;
        case dw::form::gnu_addr_index:
            return uleb128(s); // length of LEB _not_ included
        case dw::form::gnu_str_index:
            return uleb128(s); // length of LEB _not_ included
        case dw::form::gnu_ref_alt:
            return length_size_k;
        case dw::form::gnu_strp_alt:
            return length_size_k;
    }
}

/**************************************************************************************************/

struct section {
    std::size_t _offset{0};
    std::size_t _size{0};

    bool valid() const { return _offset != 0 && _size != 0; }
};

/**************************************************************************************************/
// An abbreviation (abbreviated 'abbrev' througout a lot of the DWARF spec) is a template of sorts.
// Think of it like a cookie cutter that needs to get stamped on some dough to make an actual
// cookie. Only in this case instead of a cookie, it'll make a DIE (DWARF Information Entry.)
struct abbrev {
    std::size_t _g{0};
    std::uint32_t _code{0};
    dw::tag _tag{0};
    bool _has_children{false};
    std::vector<attribute> _attributes;

    void read(freader& s);
};

void abbrev::read(freader& s) {
    _g = s.tellg();
    _code = uleb128(s);
    _tag = static_cast<dw::tag>(uleb128(s));
    _has_children = read_pod<bool>(s);
    while (true) {
        attribute entry;
        entry.read(s);
        if (entry._name == dw::at::none) break;
        _attributes.push_back(std::move(entry));
    }
}

/**************************************************************************************************/

struct file_name {
    std::string_view _name;
    std::uint32_t _directory_index{0};
    std::uint32_t _mod_time{0};
    std::uint32_t _file_length{0};
};

/**************************************************************************************************/

bool has_flag_attribute(const attribute_sequence& attributes, dw::at name) {
    return attributes.has_uint(name) && attributes.uint(name) == 1;
}

/**************************************************************************************************/

std::size_t die_hash(const die& d, const attribute_sequence& attributes) {
    // Tag used to be a part of the fatal hash computation. Unfortunately it causes `class` and
    // `struct` definitions to be considered different, when they should not be. As a general
    // rule, I think _all_ symbols regardless of tag should be uniquely defined, so pulling the tag
    // from the hash below should catch more issues without adding any false positives.
    //
    // The `declaration` attribute used to be a part of this hash, too. Given that a declaration
    // is not a definition, they cannot contribute to an ODRV, so were instead added to the
    // `skip_die` logic, and removed from this hash.
    //
    // Thus, the only two things that contribute to the ODR hash of a die are its architecture and
    // symbol path.

    // clang-tidy off
    return orc::hash_combine(0,
                             static_cast<std::size_t>(d._arch),
                             d._path.hash());
    // clang-tidy on
};

/**************************************************************************************************/

struct cu_header {
    std::uint64_t _length{0}; // 4 bytes (or 12 if extended length is used.)
    bool _is_64_bit{false};
    std::uint16_t _version{0};
    std::uint64_t _debug_abbrev_offset{0}; // 4 (!_is_64_bit) or 8 (_is_64_bit) bytes
    std::uint32_t _address_size{0};

    void read(freader& s, bool needs_byteswap);
};

void cu_header::read(freader& s, bool needs_byteswap) {
    _length = read_pod<std::uint32_t>(s, needs_byteswap);

    if (_length >= 0xfffffff0) {
        // REVISIT: (fbrereto) handle extended length / DWARF64
        // For DWARF64 `_length` will be 0xffffffff.
        // See section 7.5.1.1 on how to handle this.
        throw std::runtime_error("unsupported length / DWARF64");
    }

    _version = read_pod<std::uint16_t>(s, needs_byteswap);

    // note the read_pod types differ.
    if (_is_64_bit) {
        _debug_abbrev_offset = read_pod<std::uint64_t>(s, needs_byteswap);
    } else {
        _debug_abbrev_offset = read_pod<std::uint32_t>(s, needs_byteswap);
    }

    _address_size = read_pod<std::uint8_t>(s);
}

/**************************************************************************************************/

struct line_header {
    std::uint64_t _length{0}; // 4 (DWARF) or 8 (DWARF64) bytes
    std::uint16_t _version{0};
    std::uint32_t _header_length{0}; // 4 (DWARF) or 8 (DWARF64) bytes
    std::uint32_t _min_instruction_length{0};
    std::uint32_t _max_ops_per_instruction{0}; // DWARF4 or greater
    std::uint32_t _default_is_statement{0};
    std::int32_t _line_base{0};
    std::uint32_t _line_range{0};
    std::uint32_t _opcode_base{0};
    std::vector<std::uint32_t> _standard_opcode_lengths;
    std::vector<std::string_view> _include_directories;
    std::vector<file_name> _file_names;

    void read(freader& s, bool needs_byteswap);
};

void line_header::read(freader& s, bool needs_byteswap) {
    _length = read_pod<std::uint32_t>(s, needs_byteswap);
    if (_length >= 0xfffffff0) {
        // REVISIT: (fbrereto) handle extended length / DWARF64
        throw std::runtime_error("unsupported length");
    }
    _version = read_pod<std::uint16_t>(s, needs_byteswap);
    _header_length = read_pod<std::uint32_t>(s, needs_byteswap);
    _min_instruction_length = read_pod<std::uint8_t>(s);
    if (_version >= 4) {
        _max_ops_per_instruction = read_pod<std::uint8_t>(s);
    }
    _default_is_statement = read_pod<std::uint8_t>(s);
    _line_base = read_pod<std::int8_t>(s);
    _line_range = read_pod<std::uint8_t>(s);
    _opcode_base = read_pod<std::uint8_t>(s);

    for (std::size_t i{0}; i < (_opcode_base - 1); ++i) {
        _standard_opcode_lengths.push_back(read_pod<std::int8_t>(s));
    }

    while (true) {
        auto cur_directory = s.read_c_string_view();
        if (cur_directory.empty()) break;
        _include_directories.push_back(cur_directory);
    }

    while (true) {
        file_name cur_file_name;
        cur_file_name._name = s.read_c_string_view();
        if (cur_file_name._name.empty()) break;
        cur_file_name._directory_index = uleb128(s);
        cur_file_name._mod_time = uleb128(s);
        cur_file_name._file_length = uleb128(s);
        _file_names.push_back(std::move(cur_file_name));
    }
}

/**************************************************************************************************/

std::size_t fatal_attribute_hash(const attribute_sequence& attributes) {
    // We only hash the attributes that could contribute to an ODRV. We also sort that set of
    // attributes by name to make sure the hashing is consistent regardless of attribute order.
    std::vector<dw::at> names;
    for (const auto& attr : attributes) {
        if (nonfatal_attribute(attr._name)) continue;
        names.push_back(attr._name);
    }
    std::sort(names.begin(), names.end());

    std::size_t h{0};
    for (const auto& name : names) {
        // If this assert fires, it means an attribute's value was passed over during evaluation,
        // but it was necessary for ODRV evaluation after all. The fix is to improve the attribute
        // form evaluation engine such that this attribute's value is no longer passed over.
        const auto& attribute = attributes.get(name);
        assert(!attributes.has(name, attribute_value::type::passover));
        h = orc::hash_combine(h, attribute._value.hash());
    }
    return h;
}

/**************************************************************************************************/

bool skip_tagged_die(const die& d) {
    static const dw::tag skip_tags[] = {
        dw::tag::compile_unit,
        dw::tag::partial_unit,
        dw::tag::variable,
        dw::tag::formal_parameter,
    };
    static const auto first = std::begin(skip_tags);
    static const auto last = std::end(skip_tags);

    return std::find(first, last, d._tag) != last;
}

/**************************************************************************************************/

enum class process_mode {
    complete,
    single,
};

/**************************************************************************************************/

} // namespace

/**************************************************************************************************/

struct dwarf::implementation {
    implementation(std::uint32_t ofd_index,
                   freader&& s,
                   file_details&& details,
                   register_dies_callback&& callback)
        : _s(std::move(s)), _details(std::move(details)), _register_dies(std::move(callback)),
          _ofd_index(ofd_index) {}

    void register_section(const std::string& name, std::size_t offset, std::size_t size);

    bool register_sections_done();

    void process_all_dies();

    bool skip_die(die& d, const attribute_sequence& attributes);

    die_pair fetch_one_die(std::size_t debug_info_offset);

    template <class T>
    T read();

    std::uint64_t read64();
    std::uint32_t read32();
    std::uint32_t read16();
    std::uint32_t read8();
    std::uint32_t read_uleb();
    std::int32_t read_sleb();

    void read_abbreviations();
    void read_lines();
    const abbrev& find_abbreviation(std::uint32_t code) const;

    pool_string read_debug_str(std::size_t offset);

    void path_identifier_push();
    void path_identifier_set(pool_string name);
    void path_identifier_pop();
    std::string qualified_symbol_name(const die& d, const attribute_sequence& attributes) const;

    attribute process_attribute(const attribute& attr, std::size_t cur_die_offset);
    attribute_value process_form(const attribute& attr, std::size_t cur_die_offset);
    attribute_value evaluate_exprloc(std::uint32_t expression_size);

    pool_string die_identifier(const die& a, const attribute_sequence& attributes) const;

    die_pair offset_to_die_pair(std::size_t offset);
    attribute_sequence offset_to_attribute_sequence(std::size_t offset);

    pool_string resolve_type(attribute type);

    die_pair abbreviation_to_die(std::size_t die_address, process_mode mode);

    freader _s;
    file_details _details;
    register_dies_callback _register_dies;
    std::vector<abbrev> _abbreviations;
    std::vector<pool_string> _path;
    std::vector<pool_string> _decl_files;
    std::unordered_map<std::size_t, pool_string> _type_cache;
    std::unordered_map<std::size_t, pool_string> _debug_str_cache;
    std::size_t _cu_address{0};
    std::uint32_t _ofd_index{0}; // index to the obj_registry in macho.cpp
    section _debug_abbrev;
    section _debug_info;
    section _debug_line;
    section _debug_str;
    bool _ready{false};
};

/**************************************************************************************************/

template <class T>
T dwarf::implementation::read() {
    return read_pod<T>(_s, _details._needs_byteswap);
}

std::uint64_t dwarf::implementation::read64() { return read<std::uint64_t>(); }

std::uint32_t dwarf::implementation::read32() { return read<std::uint32_t>(); }

std::uint32_t dwarf::implementation::read16() { return read<std::uint16_t>(); }

std::uint32_t dwarf::implementation::read8() { return read<std::uint8_t>(); }

std::uint32_t dwarf::implementation::read_uleb() { return uleb128(_s); }

std::int32_t dwarf::implementation::read_sleb() { return sleb128(_s); }

/**************************************************************************************************/

void dwarf::implementation::register_section(const std::string& name,
                                             std::size_t offset,
                                             std::size_t size) {
    // You've called process or fetch once already, and are trying to register more sections.
    // Instead, the section registration must be complete and cannot be revisited.
    assert(!_ready);

    if (name == "__debug_str") {
        _debug_str = section{offset, size};
    } else if (name == "__debug_info") {
        _debug_info = section{offset, size};
    } else if (name == "__debug_abbrev") {
        _debug_abbrev = section{offset, size};
    } else if (name == "__debug_line") {
        _debug_line = section{offset, size};
    }
}

/**************************************************************************************************/

void dwarf::implementation::read_abbreviations() {
    auto section_begin = _debug_abbrev._offset;
    auto section_end = section_begin + _debug_abbrev._size;
    temp_seek(_s, section_begin, [&] {
        while (_s.tellg() < section_end) {
            abbrev a;
            a.read(_s);
            if (a._code == 0 || a._tag == dw::tag::none) break;
            _abbreviations.push_back(std::move(a));
        }
    });
}

/**************************************************************************************************/

void dwarf::implementation::read_lines() {
    temp_seek(_s, _debug_line._offset, [&] {
        line_header header;
        header.read(_s, _details._needs_byteswap);

        for (const auto& name : header._file_names) {
            if (name._directory_index > 0) {
                assert(name._directory_index - 1 < header._include_directories.size());
                std::string path(header._include_directories[name._directory_index - 1]);
                path += '/';
                path += name._name;
                _decl_files.push_back(empool(path));
            } else {
                _decl_files.push_back(empool(name._name));
            }
        }

        // We don't need to process the rest of __debug__line. We're only here for the file table.
    });
}

/**************************************************************************************************/

const abbrev& dwarf::implementation::find_abbreviation(std::uint32_t code) const {
    auto found = std::lower_bound(_abbreviations.begin(), _abbreviations.end(), code,
                                  [](const auto& x, const auto& code) { return x._code < code; });
    if (found == _abbreviations.end() || found->_code != code) {
        throw std::runtime_error("abbrev not found: " + std::to_string(code));
    }
    return *found;
}

/**************************************************************************************************/

pool_string dwarf::implementation::read_debug_str(std::size_t offset) {
    ZoneScoped;

    // I tried an implementation that loaded the whole debug_str section into the string pool on
    // the first debug string read. The big problem with that technique is that the single die
    // processing mode becomes very expensive, as it only needs a handful of debug strings but
    // ends up loading all of them. Perhaps we could pivot the technique based on the process mode?
    auto found = _debug_str_cache.find(offset);
    if (found != _debug_str_cache.end()) {
        return found->second;
    }

    return _debug_str_cache[offset] = temp_seek(_s, _debug_str._offset + offset,
                                                [&] { return empool(_s.read_c_string_view()); });
}

/**************************************************************************************************/

void dwarf::implementation::path_identifier_push() { _path.push_back(pool_string()); }

/**************************************************************************************************/

void dwarf::implementation::path_identifier_set(pool_string name) {
    assert(!_path.empty());
    _path.back() = name;
}

/**************************************************************************************************/

void dwarf::implementation::path_identifier_pop() { _path.pop_back(); }

/**************************************************************************************************/

std::string dwarf::implementation::qualified_symbol_name(
    const die& d, const attribute_sequence& attributes) const {
    // There are some attributes that contain the mangled name of the symbol.
    // This is a much better representation of the symbol than the derived path
    // we are using, so let's use that instead here.
    // (We may want to store the path off in the die elsewhere anyhow, as it
    // could aid in ODRV analysis by the user.)

    const dw::at qualified_attributes[] = {
        dw::at::linkage_name,
        dw::at::specification,
    };

    for (const auto& at : qualified_attributes) {
        if (attributes.has_string(at)) {
            return "::[u]::" + attributes.string(at).allocate_string();
        }
    }

    // preprocess the path. If any identifier in the path is the empty string,
    // then it's talking about an anonymous/unnamed symbol, which at this time
    // we do not register. In such a case, if we find one, return an empty string
    // for the whole path so we can skip over this die at registration time.
    for (const auto& identifier : _path) {
        if (identifier.empty()) {
            return std::string();
        }
    }

    std::string result;
    for (const auto& identifier : _path) {
        result += "::" + identifier.allocate_string();
    }
    return result;
}

/**************************************************************************************************/
// This "flattens" the template into an evaluated value, based on both the attribute and the
// current read position in debug_info.
attribute dwarf::implementation::process_attribute(const attribute& attr,
                                                   std::size_t cur_die_offset) {
    // clang-format off
    attribute result = attr;

    result._value = process_form(attr, cur_die_offset);

    if (result._value.has_passover()) {
        return result;
    }

    // some attributes need further processing. Once we have the initial value from process_form,
    // we can continue the work here. (Some forms, like ref_addr, have already been processed
    // completely- these are the cases when a value needs contextual interpretation. For example,
    // decl_file comes back as a uint, but that's a debug_str offset that needs to be resolved.
    if (result._name == dw::at::decl_file) {
        auto decl_file_index = result._value.uint();
        assert(decl_file_index < _decl_files.size());
        result._value.string(_decl_files[decl_file_index]);
    } else if (result._name == dw::at::calling_convention) {
        auto convention = result._value.uint();
        assert(convention > 0 && convention <= 0xff);
        switch (convention) {
            case 0x01: result._value.string(empool("normal")); break;
            case 0x02: result._value.string(empool("program")); break;
            case 0x03: result._value.string(empool("nocall")); break;
            case 0x04: result._value.string(empool("pass by reference")); break;
            case 0x05: result._value.string(empool("pass by value")); break;
            case 0x40: result._value.string(empool("lo user")); break;
            case 0xff: result._value.string(empool("hi user")); break;
            // otherwise, leave the value unchanged.
        }
    } else if (result._name == dw::at::accessibility) {
        auto accessibility = result._value.uint();
        assert(accessibility >= 1 && accessibility <= 3);
        switch (accessibility) {
            case 1: result._value.string(empool("public")); break;
            case 2: result._value.string(empool("protected")); break;
            case 3: result._value.string(empool("private")); break;
            // otherwise, leave the value unchanged.
        }
    } else if (result._name == dw::at::virtuality) {
        auto virtuality = result._value.uint();
        assert(virtuality >= 0 && virtuality <= 2);
        switch (virtuality) {
            case 0: result._value.string(empool("none")); break;
            case 1: result._value.string(empool("virtual")); break;
            case 2: result._value.string(empool("pure virtual")); break;
            // otherwise, leave the value unchanged.
        }
    } else if (result._name == dw::at::visibility) {
        auto visibility = result._value.uint();
        assert(visibility > 0 && visibility <= 3);
        switch (visibility) {
            case 1: result._value.string(empool("local")); break;
            case 2: result._value.string(empool("exported")); break;
            case 3: result._value.string(empool("qualified")); break;
            // otherwise, leave the value unchanged.
        }
    } else if (result._name == dw::at::apple_property) {
        auto property = result._value.uint();
        // this looks like a bitfield; a switch may not suffice.
        switch (property) {
            case 0x01: result._value.string(empool("readonly")); break;
            case 0x02: result._value.string(empool("getter")); break;
            case 0x04: result._value.string(empool("assign")); break;
            case 0x08: result._value.string(empool("readwrite")); break;
            case 0x10: result._value.string(empool("retain")); break;
            case 0x20: result._value.string(empool("copy")); break;
            case 0x40: result._value.string(empool("nonatomic")); break;
            case 0x80: result._value.string(empool("setter")); break;
            case 0x100: result._value.string(empool("atomic")); break;
            case 0x200: result._value.string(empool("weak")); break;
            case 0x400: result._value.string(empool("strong")); break;
            case 0x800: result._value.string(empool("unsafe_unretained")); break;
            case 0x1000: result._value.string(empool("nullability")); break;
            case 0x2000: result._value.string(empool("null_resettable")); break;
            case 0x4000: result._value.string(empool("class")); break;
            // otherwise, leave the value unchanged.
        }
    } else if (result._form == dw::form::flag || result._form == dw::form::flag_present) {
        static const auto true_ = empool("true");
        static const auto false_ = empool("false");
        result._value.string(result._value.uint() ? true_ : false_);
    }

    return result;
    // clang-format on
}

/**************************************************************************************************/

pool_string dwarf::implementation::die_identifier(const die& d,
                                                  const attribute_sequence& attributes) const {
    // To get a good name for this die, first we look at the tag types
    // to see if there's something worth calling it. These tags may not
    // be the best high-level names to give to some of these types, but
    // I don't have all the attributes fully fleshed out yet. For example,
    // inlined_subroutine or subprogram might have an attribute with a
    // name that would be better than the tag name itself. When the
    // attributes are all fleshed out, we should revisit this one.
    switch (d._tag) {
        case dw::tag::compile_unit:
        case dw::tag::partial_unit:
            static pool_string unit_string_s = empool("[u]"); // u for "unit"
            return unit_string_s;
        default:
            // do nothing; we need the name not from the tag, but from one of its attributes
            break;
    }

    if (attributes.empty()) {
        return pool_string();
    }

    // If the tag type doesn't give us a good name, then we scan various
    // attributes.
    const dw::at string_attributes[] = {
        dw::at::linkage_name,    dw::at::name,          dw::at::type, dw::at::import,
        dw::at::abstract_origin, dw::at::specification,
    };
    for (const auto& at : string_attributes)
        if (attributes.has_string(at)) return attributes.string(at);

    // If it's not named, it's an anonymous/unnamed die. So far we're skipping over these (and
    // all their descendants, if they have any) for registration purposes.
    return pool_string();
}

/**************************************************************************************************/

attribute_value dwarf::implementation::evaluate_exprloc(std::uint32_t expression_size) {
    std::vector<std::int64_t> stack;
    const auto end = _s.tellg() + expression_size;

    // There are some exprlocs that cannot be deciphered, probably because we don't have as much
    // information in our state machine as a debugger does when they're doing these evaluations. In
    // the event that happens, we set this passover flag, and avoid the evaluation entirely.
    bool passover = false;

    // The use of the range-based switch statements below are an extension to the C++ standard, but
    // is supported by both GCC and clang. It makes the below *far* more readable, but if we need
    // to pull it out, we can.

    auto stack_pop = [&_stack = stack] {
        assert(!_stack.empty());
        auto result = _stack.back();
        _stack.pop_back();
        return result;
    };

    auto stack_push = [&_stack = stack](auto value) { _stack.push_back(value); };

    // REVISIT (fosterbrereton) : The DWARF specification describes a multi-register stack machine
    // whose registers imitate (or are?!) the registers present on architecture for which this code
    // has been written. This implementation is anything but. Instead, it aims to be the minimum
    // implementation required to evaluate the DWARF attributes we care about.
    //
    // The DWARF spec mentions that each stack entry is a type/value tuple. As of now we store all
    // values as 64-bit unsigned integers, the rebels we are.
    //
    // Implementations marked OP_BROKEN are known to be incorrect, but whose implementations suffice
    // for the purposes of the tool. They could still be broken for unencountered cases. It's
    // likely there are other parts of this routine that are also broken, but are not known.
    //
    // When evaluating DW_AT_data_member_location for a DW_TAG_inheritance, we have to abide
    // by 5.7.3 of the spec, which says (in part):
    //     An inheritance entry for a class that derives from or extends another class or struct
    //     also has a DW_AT_data_member_location attribute, whose value describes the location of
    //     the beginning of the inherited type relative to the beginning address of the instance of
    //     the derived class. If that value is a constant, it is the offset in bytes from the
    //     beginning of the class to the beginning of the instance of the inherited type.
    //     Otherwise, the value must be a location description. In this latter case, the beginning
    //     address of the instance of the derived class is pushed on the expression stack before
    //     the location description is evaluated and the result of the evaluation is the location
    //     of the instance of the inherited type.
    // In other words, this is a _runtime derived_ value, where the object instance's address is
    // pushed onto the stack and then the machine is evaluated to derive the data member location
    // of the subclass. For our purposes, we can assume a base object address of 0.
    //
    // For a handful of expression location evaluations (like the one above), an initial value is
    // assumed to be on the stack. It's probably easiest to just push a default value of 0x10000
    // onto the stack to start with for all cases. (This isn't 0 because in some cases it's an
    // address and may be negatively offset, so we want a reasonable value that won't underflow).
    // Since the topmost item on the stack is the expression's value, an extra value at the bottom
    // shouldn't be fatal. That's what we'll do for now, and if a case pops where that's a problem,
    // we'll revisit.
    //
    // Aaaand we've hit a problem. I still think the above scenario works, but I am getting
    // some runtime errors. I have found cases where two libraries that appear to be compiled
    // with identical settings produce differing DWARF entries for DW_AT_data_member_location,
    // causing the values to differ when the base address is not 0. Specifically, the two
    // expressions I'm seeing are:
    //     DW_AT_data_member_location    (0x00)
    // and
    //     DW_AT_data_member_location    (DW_OP_plus_uconst 0x0)
    // which we know should be the same symbol as observed in different object files. I'm not
    // sure why one object file chooses an address-relative expression, while the other opts
    // for the absolute value. I _think_ in the absolute case, I need to add that value to
    // the base object's offset, which in our simulated case would be 0x10000. (See details
    // about DW_AT_data_member_location in Section 5.7.6 (Data Member Entries)).
    //
    // TL;DR: This is set to zero for now and we can address (ha!) it later if required.
    stack_push(0); // Ideally should be a nonzero value to better emulate addresses.

    // Useful to see what the whole expression is that this routine is about to evaluate.
#if ORC_FEATURE(DEBUG) && 0
    std::vector<char> expression(expression_size, 0);
    temp_seek(_s, [&]{
        _s.read(&expression[0], expression_size);
    });
#endif // ORC_FEATURE(DEBUG)

    // clang-format off
    while (_s.tellg() < end && !passover) {
        // The switch statements are ordered according to their enumeration in the DWARF 5
        // specification (starting in section 2.5).
        switch (auto op = read_pod<dw::op>(_s); op) {
            //
            // 2.5.1.1 Literal Encodings
            //
            case dw::op::lit0 ... dw::op::lit31: { // gcc/clang extension
                // These opcodes encode the unsigned literal values from 0 through 31, inclusive.
                stack_push(static_cast<int>(op) - static_cast<int>(dw::op::lit0));
            } break;
            case dw::op::addr: {
                // A single operand that encodes a machine address and whose size is the size of an
                // address on the target machine.
                //
                // REVISIT (fosterbrereton) : I think this "is 64 bit" question should be answered
                // by the compilation unit header (`cu_header`), not the file details. Or, better
                // yet, I think is the address size in that same header.
                if (_details._is_64_bit) {
                    stack_push(read64());
                } else {
                    stack_push(read32()); // safe to assume?
                }
            } break;
            case dw::op::const1u: {
                // The single operand provides a 1-byte unsigned integer constant
                stack_push(read8());
            } break;
            case dw::op::const2u: {
                // The single operand provides a 2-byte unsigned integer constant
                stack_push(read16());
            } break;
            case dw::op::const4u: {
                // The single operand provides a 4-byte unsigned integer constant
                stack_push(read32());
            } break;
            case dw::op::const8u: {
                // The single operand provides an 8-byte unsigned integer constant
                stack_push(read64());
            } break;
            case dw::op::const1s: {
                // The single operand provides a 1-byte signed integer constant
                stack_push(read_pod<std::int8_t>(_s));
            } break;
            case dw::op::const2s: {
                // The single operand provides a 2-byte signed integer constant
                stack_push(read_pod<std::int16_t>(_s));
            } break;
            case dw::op::const4s: {
                // The single operand provides a 4-byte signed integer constant
                stack_push(read_pod<std::int32_t>(_s));
            } break;
            case dw::op::const8s: {
                // The single operand provides an 8-byte signed integer constant
                stack_push(read_pod<std::int64_t>(_s));
            } break;
            case dw::op::constu: {
                // The single operand provides an unsigned LEB128 integer constant
                stack_push(read_uleb());
            } break;
            case dw::op::consts: {
                // The single operand provides a signed LEB128 integer constant
                stack_push(read_sleb());
            } break;

            //
            // 2.5.1.2 Register Values
            //
            case dw::op::fbreg: {
                // OP_BROKEN
                // Provides a signed LEB128 offset from the address specified by the location
                // description in the DW_AT_frame_base attribute of the current function.
                stack_push(read_sleb());
            }   break;
            case dw::op::breg0 ... dw::op::breg31: { // gcc/clang extension
                // OP_BROKEN
                // The single operand provides a signed LEB128 offset from the specified register.
                stack_push(read_sleb());
            } break;

            //
            // 2.5.1.3 Stack Operations
            //
            case dw::op::dup: {
                // Duplicates the value (including its type identifier) at the top of the stack
                assert(!stack.empty());
                stack_push(stack.back());
            } break;
            case dw::op::drop: {
                // Pops the value (including its type identifier) at the top of the stack
                assert(!stack.empty());
                (void)stack_pop();
            } break;
            case dw::op::deref: {
                // Pops the top stack entry and treats it as an address. The popped value must
                // have an integral type. The value retrieved from that address is pushed, and
                // has the generic type. The size of the data retrieved from the dereferenced
                // address is the size of an address on the target machine.
                //
                // The net effect of this operation is a pop, dereference, and push. In our
                // case, then, we'll do nothing.
            } break;

            //
            // 2.5.1.4 Arithmetic and Logical Operations
            //
            case dw::op::and_: {
                // Pops the top two stack values, performs a bitwise and operation on the two, and
                // pushes the result.
                assert(stack.size() > 1);
                auto arg0 = stack_pop();
                auto arg1 = stack_pop();
                stack_push(arg0 & arg1);
            } break;
            case dw::op::plus_uconst: {
                // Pops the top stack entry, adds it to the unsigned LEB128 constant operand and
                // pushes the result.
                assert(!stack.empty());
                stack_push(read_uleb() + stack_pop());
            } break;
            case dw::op::minus: {
                // Pops the top two stack values, subtracts the former top of the stack from the
                // former second entry, and pushes the result.
                auto arg0 = stack_pop();
                auto arg1 = stack_pop();
                stack_push(arg1 - arg0);
            } break;
            case dw::op::plus: {
                // Pops the top two stack entries, adds them together, and pushes the result.
                stack_push(stack_pop() + stack_pop());
            } break;

            //
            // This is the end of Section 2.5. What follows in Section 2.6 are descriptions
            // of "objects" in the machine. Unfortunately the spec isn't entirely clear what to do
            // with these objects once they've been located, so we push something to the stack.
            //

            //
            // 2.6.1.1.3 Register Location Descriptions
            //
            case dw::op::reg0 ... dw::op::reg31: { // gcc/clang extension
                // These opcodes encode the names of up to 32 registers, numbered from 0 through 31,
                // inclusive. The object addressed is in register n.
                stack_push(0);
            } break;
            case dw::op::regx: {
                // A single unsigned LEB128 literal operand that encodes the name of a register.
                stack_push(read_uleb()); } break;

            //
            // 2.6.1.1.4 Implicit Location Descriptions
            //
            case dw::op::stack_value: {
                // The DWARF expression represents the actual value of the object, rather than its
                // location. The DW_OP_stack_value operation terminates the expression. This is
                // the "return" operator of the expression system. We assume it is at the end of
                // the evaluation stream and so do nothing. This may need to be revisited if the
                // assumption is bad.
            } break;

            //
            // As soon as we find an opcode we don't interpret, we pass over the entire expression
            // and mark the result as unhandled.
            //

            default: {
                passover = true;
            } break;
        }
    }
    // clang-format on

    attribute_value result;

    if (passover) {
        _s.seekg(end);
        result.passover();
    } else {
        assert(!stack.empty());
        result.sint(static_cast<std::int32_t>(stack.back()));
    }

    return result;
}

/**************************************************************************************************/

attribute_value dwarf::implementation::process_form(const attribute& attr,
                                                    std::size_t cur_die_offset) {
<<<<<<< HEAD
    ZoneScoped;

    auto form = attr._form;
    const auto debug_info_offset = _debug_info._offset;
    const auto cu_offset = _cu_address - debug_info_offset;
    attribute_value result;

    auto set_passover_result = [&] {
        // We have a problem if we are passing over an attribute that is needed to determine ODRVs.
        assert(nonfatal_attribute(attr._name));
        result.passover();
        auto size = form_length(form, _s);
        _s.seekg(size, std::ios::cur);
    };
=======
    /*
        The values for `ref1`, `ref2`, `ref4`, and `ref8` are offsets from the first byte of
        the current compilation unit header, not the top of __debug_info.
>>>>>>> 73b079d7

        `ref_addr` could be 4 (DWARF) or 8 (DWARF64) bytes. We assume the former at present.
        We should save the cu_header somewhere so we can do the right thing here.

        Section 7.5.5 of the spec says very little about the data contained within `block` types:

            In all [block] forms, the length is the number of information bytes that follow. The
            information bytes may contain any mixture of relocated (or relocatable)
            addresses, references to other debugging information entries or data bytes.

        Given the ambiguity of the form, I am not convinced the associated attribute will be a
        necessary one for computing an ODRV. The previous rendition of the switch statement below
        treated them as an `exprloc`, which is _definitely_ not right (the spec doesn't say
        anything about that being the case) so we'll treat them as a passover value and emit
        a warning.
     */

    attribute_value result;

    const auto handle_reference = [&](std::uint64_t offset){
        const auto debug_info_offset = _debug_info._offset;
        const auto cu_offset = _cu_address - debug_info_offset;
        // REVISIT (fosterbrereton): Possible overflow
        result.reference(static_cast<std::uint32_t>(cu_offset + offset));
    };

    switch (attr._form) {
        case dw::form::udata:
        case dw::form::implicit_const: {
            result.uint(read_uleb());
        } break;
        case dw::form::sdata: {
            result.uint(read_uleb()); // sdata is expecting unsigned values?
        } break;
        case dw::form::strp: {
            result.string(read_debug_str(read32()));
        } break;
        case dw::form::exprloc: {
            read_exactly(_s, read_uleb(), [&](auto expr_size) {
                result = evaluate_exprloc(static_cast<std::uint32_t>(expr_size));
            });
        } break;
        case dw::form::addr: {
            result.uint(read64());
        } break;
        case dw::form::ref_addr: {
            result.reference(read32());
        } break;
        case dw::form::ref1: {
            handle_reference(read8());
        } break;
        case dw::form::ref2: {
            handle_reference(read16());
        } break;
        case dw::form::ref4: {
            handle_reference(read32());
        } break;
        case dw::form::ref8: {
            handle_reference(read64());
        } break;
        case dw::form::data1: {
            result.uint(read8());
        } break;
        case dw::form::data2: {
            result.uint(read16());
        } break;
        case dw::form::data4: {
            result.uint(read32());
        } break;
        case dw::form::data8: {
            result.uint(read64());
        } break;
        case dw::form::string: {
            result.string(empool(_s.read_c_string_view()));
        } break;
        case dw::form::flag: {
            result.uint(read8());
        } break;
        case dw::form::flag_present: {
            result.uint(1);
        } break;
        case dw::form::sec_offset: {
            result.uint(read32());
        } break;
        case dw::form::block1:
        case dw::form::block2:
        case dw::form::block4:
        case dw::form::block: {
            // REVISIT: Handle the `block` form value if necessary. This will require a vector of
            // bytes (a memory allocation), which may significantly reduce overall performance if
            // there are a lot of them. Maybe a custom type with a small object optimization? A
            // problem for another time.
            if (!nonfatal_attribute(attr._name)) {
                throw std::runtime_error("essential attribute using `block` form");
            }
        };
        default: {
            // We have a problem if we are passing over an attribute that is needed to determine ODRVs.
            assert(nonfatal_attribute(attr._name));
            result.passover();
            auto size = form_length(attr._form, _s);
            _s.seekg(size, std::ios::cur);
        } break;
    }

    return result;
}

/**************************************************************************************************/

die_pair dwarf::implementation::offset_to_die_pair(std::size_t offset) {
    return temp_seek(_s, offset + _debug_info._offset,
                     [&]() { return abbreviation_to_die(_s.tellg(), process_mode::single); });
}

/**************************************************************************************************/

attribute_sequence dwarf::implementation::offset_to_attribute_sequence(std::size_t offset) {
    return std::get<1>(offset_to_die_pair(offset));
}

/**************************************************************************************************/

pool_string dwarf::implementation::resolve_type(attribute type) {
    ZoneScoped;

    std::size_t reference = type.reference();
    auto found = _type_cache.find(reference);
    if (found != _type_cache.end()) {
        // std::cout << "memoized " << hex_print(reference) << ": " << found->second << '\n';
        return found->second;
    }

    auto recurse = [&](auto& attributes) {
        if (!attributes.has(dw::at::type)) return pool_string();
        return resolve_type(attributes.get(dw::at::type));
    };

    pool_string result;
    die die;
    attribute_sequence attributes;
    std::tie(die, attributes) = offset_to_die_pair(reference);

    if (die._tag == dw::tag::const_type) {
        result = empool("const " + recurse(attributes).allocate_string());
    } else if (die._tag == dw::tag::pointer_type) {
        result = empool(recurse(attributes).allocate_string() + "*");
    } else if (attributes.has_string(dw::at::type)) {
        result = type.string();
    } else if (attributes.has_reference(dw::at::type)) {
        result = recurse(attributes);
    } else if (attributes.has_string(dw::at::name)) {
        result = attributes.string(dw::at::name);
    }

    // std::cout << "cached " << hex_print(reference) << ": " << result << '\n';
    return _type_cache[reference] = result;
}

/**************************************************************************************************/

die_pair dwarf::implementation::abbreviation_to_die(std::size_t die_address, process_mode mode) {
    ZoneScoped;

    die die;
    attribute_sequence attributes;

    die._debug_info_offset = static_cast<std::uint32_t>(die_address - _debug_info._offset);
    die._arch = _details._arch;

    std::size_t abbrev_code = read_uleb();

    if (abbrev_code == 0) return std::make_tuple(std::move(die), std::move(attributes));

    auto& a = find_abbreviation(static_cast<std::uint32_t>(abbrev_code));

    die._tag = a._tag;
    die._has_children = a._has_children;

    attributes.reserve(a._attributes.size());

    std::transform(a._attributes.begin(), a._attributes.end(), std::back_inserter(attributes),
                   [&](const auto& x) {
                       // If the attribute is nonfatal, we'll pass over it in `process_attribute`.
                       return process_attribute(x, die._debug_info_offset);
                   });

    if (mode == process_mode::complete) {
        path_identifier_set(die_identifier(die, attributes));

        die._path = empool(std::string_view(qualified_symbol_name(die, attributes)));
    }

    return std::make_tuple(std::move(die), std::move(attributes));
}

/**************************************************************************************************/

bool dwarf::implementation::register_sections_done() {
    assert(!_ready);

    // Houston, we have a problem.
    if (!(_debug_info.valid() && _debug_abbrev.valid() && _debug_line.valid())) return false;

    // the declaration files are 1-indexed. The 0th index is reserved for the compilation unit /
    // partial unit name. We need to prime this here because in single process mode we don't get
    // the name of the compilation unit unless we explicitly ask for it.
    _decl_files.push_back(object_file_ancestry(_ofd_index)._ancestors[0]);

    // Once we've loaded all the necessary DWARF sections, now we start piecing the details
    // together.

    read_abbreviations();

    read_lines();

    _ready = true;

    return true;
}

/**************************************************************************************************/

bool dwarf::implementation::skip_die(die& d, const attribute_sequence& attributes) {
    // These are a handful of "filters" we use to elide false positives.

    // These are the tags we don't deal with (yet, if ever.)
    if (skip_tagged_die(d)) return true;

    // According to DWARF 3.3.1, a subprogram tag that is missing the external
    // flag means the function is invisible outside its compilation unit. As
    // such, it cannot contribute to an ODRV.
    if (d._tag == dw::tag::subprogram && !attributes.has_uint(dw::at::external)) return true;

    // Empty path means the die (or an ancestor) is anonymous/unnamed. No need to register
    // them.
    if (d._path.empty()) return true;

    // Symbols with __ in them are reserved, so are not user-defined. No need to register
    // them.
    if (d._path.view().find("::__") != std::string::npos) return true;

    // lambdas are ephemeral and can't cause (hopefully) an ODRV
    if (d._path.view().find("lambda") != std::string::npos) return true;

    // we don't handle any die that's ObjC-based.
    if (attributes.has(dw::at::apple_runtime_class)) return true;

    // If the symbol is listed in the symbol_ignore list, we're done here.
    std::string_view symbol = d._path.view();
    if (symbol.size() > 7 && sorted_has(settings::instance()._symbol_ignore, symbol.substr(7)))
        return true;

    // Unfortunately we have to do this work to see if we're dealing with
    // a self-referential type.
    if (attributes.has_reference(dw::at::type)) {
        // if this is a self-referential type, it's die will have no attributes.
        // To determine that, we'll jump to the reference, grab the abbreviation code,
        // and see how many attributes it should have.
        auto reference = attributes.reference(dw::at::type);
        bool empty = temp_seek(_s, _debug_info._offset + reference, std::ios::beg, [&] {
            auto abbrev_code = read_uleb();
            const auto& abbrev = find_abbreviation(abbrev_code);
            return abbrev._attributes.empty();
        });

        if (empty) return true;
    }

    // If the die is a _declaration_, it's not a _definition_, so we can skip it entirely.
    if (has_flag_attribute(attributes, dw::at::declaration)) return true;

    return false;
}

/**************************************************************************************************/

void dwarf::implementation::process_all_dies() {
    ZoneScoped;

    if (!_ready && !register_sections_done()) return;
    assert(_ready);

    auto section_begin = _debug_info._offset;
    auto section_end = section_begin + _debug_info._size;

    _s.seekg(section_begin);

    // Have a nonempty stack in the path
    path_identifier_push();

    dies dies;

    while (_s.tellg() < section_end) {
        cu_header header;

        _cu_address = _s.tellg();

        header.read(_s, _details._needs_byteswap);

        // process dies one at a time, recording things like addresses along the way.
        while (true) {
            die die;
            attribute_sequence attributes;
            std::tie(die, attributes) = abbreviation_to_die(_s.tellg(), process_mode::complete);

            // Useful for looking up symbols in dwarfdump output.
#if ORC_FEATURE(DEBUG) && 0
            std::cerr << std::hex << "0x" << (die._debug_info_offset) << std::dec
                      << ": "
                      << to_string(die._tag)
                      << '\n';
#endif // ORC_FEATURE(DEBUG) && 0

            // code 0 is reserved; it's a null entry, and signifies the end of siblings.
            if (die._tag == dw::tag::none) {
                path_identifier_pop();

                if (_path.size() == 1) {
                    break; // end of the compilation unit
                }

                continue;
            } else if (die._tag == dw::tag::compile_unit || die._tag == dw::tag::partial_unit) {
                // REVISIT (fosterbrereton): If the name is a relative path, there may be a
                // DW_AT_comp_dir attribute that specifies the path it is relative from.
                // Is it worth making this path absolute?

                _decl_files[0] = attributes.string(dw::at::name);

                // We've seen cases in the wild where compilation units are empty, have no children,
                // but do not have a null abbreviation code signalling their "end". In this case,
                // then, if we find a unit with no children, we're done. (No need to pop from the
                // path, either, because we never pushed anything.)

                // REVISIT: (fosterbrereton) This code path does not register the unit's die.
                if (!die._has_children) {
                    break; // end of the compilation unit
                }
            }

            if (die._has_children) {
                path_identifier_push();
            }

            if (attributes.has(dw::at::type)) {
                attributes.get(dw::at::type)
                    ._value.string(resolve_type(attributes.get(dw::at::type)));
            }

            die._skippable = skip_die(die, attributes);
            die._ofd_index = _ofd_index;
            die._hash = die_hash(die, attributes);
            die._fatal_attribute_hash = fatal_attribute_hash(attributes);

            dies.emplace_back(std::move(die));
        }
    }

    dies.shrink_to_fit();

    _register_dies(std::move(dies));
}

/**************************************************************************************************/

die_pair dwarf::implementation::fetch_one_die(std::size_t debug_info_offset) {
    ZoneScoped;

    if (!_ready && !register_sections_done()) throw std::runtime_error("dwarf setup failed");
    auto die_address = _debug_info._offset + debug_info_offset;
    _s.seekg(die_address);
    _cu_address = _debug_info._offset; // not sure if this is correct in all cases
    auto result = abbreviation_to_die(die_address, process_mode::single);
    auto& attributes = std::get<1>(result);
    if (attributes.has(dw::at::type)) {
        attributes.get(dw::at::type)._value.string(resolve_type(attributes.get(dw::at::type)));
    }
    return result;
}

/**************************************************************************************************/

dwarf::dwarf(std::uint32_t ofd_index,
             freader&& s,
             file_details&& details,
             register_dies_callback&& callback)
    : _impl(new implementation(ofd_index, std::move(s), std::move(details), std::move(callback)),
            [](auto x) { delete x; }) {}

void dwarf::register_section(std::string name, std::size_t offset, std::size_t size) {
    _impl->register_section(std::move(name), offset, size);
}

void dwarf::process_all_dies() { _impl->process_all_dies(); }

die_pair dwarf::fetch_one_die(std::size_t debug_info_offset) {
    return _impl->fetch_one_die(debug_info_offset);
}

/**************************************************************************************************/<|MERGE_RESOLUTION|>--- conflicted
+++ resolved
@@ -996,26 +996,11 @@
 
 attribute_value dwarf::implementation::process_form(const attribute& attr,
                                                     std::size_t cur_die_offset) {
-<<<<<<< HEAD
     ZoneScoped;
 
-    auto form = attr._form;
-    const auto debug_info_offset = _debug_info._offset;
-    const auto cu_offset = _cu_address - debug_info_offset;
-    attribute_value result;
-
-    auto set_passover_result = [&] {
-        // We have a problem if we are passing over an attribute that is needed to determine ODRVs.
-        assert(nonfatal_attribute(attr._name));
-        result.passover();
-        auto size = form_length(form, _s);
-        _s.seekg(size, std::ios::cur);
-    };
-=======
     /*
         The values for `ref1`, `ref2`, `ref4`, and `ref8` are offsets from the first byte of
         the current compilation unit header, not the top of __debug_info.
->>>>>>> 73b079d7
 
         `ref_addr` could be 4 (DWARF) or 8 (DWARF64) bytes. We assume the former at present.
         We should save the cu_header somewhere so we can do the right thing here.
