--- conflicted
+++ resolved
@@ -384,10 +384,11 @@
                 freader s,
                 std::istream::pos_type end_pos,
                 file_details details,
-<<<<<<< HEAD
                 macho_params params) {
     orc::do_work([_ancestry = std::move(ancestry), _s = std::move(s), _details = std::move(details),
                   _params = std::move(params)]() mutable {
+        ZoneScoped;
+
         std::uint32_t ofd_index =
             static_cast<std::uint32_t>(object_file_register(std::move(_ancestry), copy(_details)));
         macho_reader macho(ofd_index, std::move(_s), std::move(_details), std::move(_params));
@@ -401,21 +402,6 @@
             // If we're here, Something Bad has happened.
             std::terminate();
         }
-=======
-                callbacks callbacks) {
-    callbacks._do_work([_ancestry = std::move(ancestry), _s = std::move(s),
-                        _details = std::move(details),
-                        _callback = std::move(callbacks._register_die)]() mutable {
-        ZoneScoped;
-
-        ++globals::instance()._object_file_count;
-
-        std::uint32_t ofd_index = static_cast<std::uint32_t>(object_file_register(std::move(_ancestry), copy(_details)));
-        dwarf dwarf = dwarf_from_macho(ofd_index, std::move(_s), std::move(_details),
-                                       std::move(_callback));
-
-        dwarf.process_all_dies();
->>>>>>> 0c5c524d
     });
 }
 
@@ -427,7 +413,6 @@
 
     s.seekg(entry._details._offset);
 
-<<<<<<< HEAD
     return macho_reader(ofd_index, std::move(s), copy(entry._details), std::move(params)).dwarf();
 }
 
@@ -569,9 +554,6 @@
     }
 
     return make_sorted_unique(std::move(result));
-=======
-    return dwarf_from_macho(ofd_index, std::move(s), copy(entry._details), std::move(callback));
->>>>>>> 0c5c524d
 }
 
 /**************************************************************************************************/