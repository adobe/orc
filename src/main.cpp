--- conflicted
+++ resolved
@@ -122,17 +122,11 @@
                 try {
                     std::string fn = *settings["output_file"].value<std::string>();
                     globals::instance()._fp.open(fn);
-<<<<<<< HEAD
-                } catch (const std::exception& e) {
-                    std::cout << "warning: Could not open output file: " << settings["output_file"]
-                              << "\n";
-=======
                 }
                 catch (const std::exception& e) {
                     cout_safe([&](auto& s){
                         s << "warning: Could not open output file: " << settings["output_file"] << "\n";
                     });
->>>>>>> d20b7398
                 }
             }
 
@@ -175,17 +169,10 @@
             if (!app_settings._violation_report.empty() &&
                 !app_settings._violation_ignore.empty()) {
                 if (log_level_at_least(settings::log_level::warning)) {
-<<<<<<< HEAD
-                    std::cout
-                        << "warning: Both `violation_report` and `violation_ignore` lists found\n";
-                    std::cout
-                        << "warning: `violation_report` will be ignored in favor of `violation_ignore`\n";
-=======
                     cout_safe([&](auto& s){
                         s << "warning: Both `violation_report` and `violation_ignore` lists found\n";
                         s << "warning: `violation_report` will be ignored in favor of `violation_ignore`\n";
                     });
->>>>>>> d20b7398
                 }
             }
 
@@ -446,14 +433,9 @@
         executable_path /= "libtool";
     } else {
         if (log_level_at_least(settings::log_level::warning)) {
-<<<<<<< HEAD
-            std::cout
-                << "warning: libtool/ld mode could not be derived; forwarding to linker disabled\n";
-=======
             cout_safe([&](auto& s){
                 s << "warning: libtool/ld mode could not be derived; forwarding to linker disabled\n";
             });
->>>>>>> d20b7398
         }
 
         return;
@@ -512,14 +494,9 @@
     }
 
     for (const auto& report : orc_process(file_list)) {
-<<<<<<< HEAD
-        std::cout << report; // important to NOT add the '\n', because lots of reports are empty,
-                             // and it creates a lot of blank lines
-=======
         cout_safe([&](auto& s){
             s << report;   // important to NOT add the '\n', because lots of reports are empty, and it creates a lot of blank lines
         });
->>>>>>> d20b7398
     }
 
     return epilogue(false);
