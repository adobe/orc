--- conflicted
+++ resolved
@@ -24,10 +24,6 @@
 #include "orc/hash.hpp"
 #include "orc/memory.hpp"
 
-#define ORC_PRIVATE_FEATURE_SINGLE_POOL() 0
-
-#define SINGLE_POOL() 1
-
 /*static*/ std::string_view pool_string::default_view("");
 
 /**************************************************************************************************/
@@ -41,14 +37,6 @@
 }
 
 /**************************************************************************************************/
-
-static int64_t counter = 0;
-struct Outputter {
-    ~Outputter() {
-        printf("Count=%lld\n", counter);
-    }
-};
-static Outputter outputter;
 
 // Data is backed and not aligned.
 // Before the _data pointer:
@@ -107,6 +95,23 @@
     return h;
 }
 
+#if ORC_FEATURE(SINGLE_POOL)
+
+const char* find_key(const tbb::concurrent_unordered_map<size_t, const char*>& keys, size_t h)
+{
+    // This code doesn't work because there's a race condition where end() can change.
+    // const auto it0 = keys.find(h);
+    // if (it0 != keys.end()) {
+
+    // But we never remove from the map, so if contains(), it is guaraneteed to find()
+    if (keys.contains(h)) {
+        return keys.find(h)->second;
+    }
+    return nullptr;
+}
+
+#endif
+
 pool_string empool(std::string_view src) {
     // A pool_string is empty iff _data = nullptr
     // So this creates an empty pool_string (as opposed to an empty string_view, where
@@ -116,65 +121,35 @@
     const std::size_t h = string_view_hash(src);
 
 #if ORC_FEATURE(SINGLE_POOL)
-    static decltype(auto) keys = orc::make_leaky<tbb::concurrent_unordered_map<size_t, const char*>>();
-    const auto it0 = keys.find(h);
-    if (it0 != keys.end()) {
-        return pool_string(it0->second);
+    constexpr int pool_count_k = 23;
+    //static decltype(auto) keys = orc::make_leaky<tbb::concurrent_unordered_map<size_t, const char*>>();
+    static tbb::concurrent_unordered_map<size_t, const char*> keys[pool_count_k];
+
+    const int index = std::uint64_t(h) % pool_count_k;
+    
+    const char* c0 = find_key(keys[index], h);
+    if (c0) {
+        pool_string ps(c0);
+        assert(ps.view() == src);
+        return ps;
     }
 
-<<<<<<< HEAD
-#if SINGLE_POOL()
-    static tbb::concurrent_unordered_map<size_t, const char*, pool_key_to_hash> keys;
-
-    const size_t h = string_view_hash(src);
-    {
-        const auto it = keys.find(h);
-        if (it != keys.end()) {
-            return pool_string(it->second);
-        }
-    }
-    static pool the_pool;
-    static std::mutex poolMutex;
-    std::lock_guard<std::mutex> poolGuard(poolMutex);
-
-    {
-        const auto it = keys.find(h);
-        if (it != keys.end()) {
-            return pool_string(it->second);
-        }
-    }
-    ++counter;
-    
-#else
-    thread_local std::unordered_multimap<size_t, const char*, pool_key_to_hash> keys;
-    thread_local pool the_pool;
-
-    // Is the string interned already?
-    const size_t h = string_view_hash(src);
-    
-    const auto range = keys.equal_range(h);
-    int c = 0;
-    for(auto it = range.first; it != range.second; ++it) {
-        c++;
-        pool_string ps(it->second);
-        if (ps.view() == src) {
-            return ps;
-        }
-    }
-    assert(c <= 1);
-#endif
-    // Not already interned; empool it and add to the 'keys' 
-=======
-    static decltype(auto) the_pool = orc::make_leaky<pool>();
-    static std::mutex poolMutex;
-    std::lock_guard<std::mutex> poolGuard(poolMutex);
+    static pool the_pool[pool_count_k];
+    static std::mutex poolMutex[pool_count_k];
+    std::lock_guard<std::mutex> poolGuard(poolMutex[index]);
 
     // Now that we have the lock, do the search again in case another thread empooled the string
     // while we were waiting for the lock.
-    const auto it1 = keys.find(h);
-    if (it1 != keys.end()) {
-        return pool_string(it1->second);
+    const char* c1 = find_key(keys[index], h);
+    if (c1) {
+        pool_string ps(c1);
+        assert(ps.view() == src);
+        return ps;
     }
+    // Not already interned; empool it and add to the 'keys'
+    const char* ptr = the_pool[index].empool(src);
+    assert(ptr);
+    keys[index][h] = ptr;
 #else
     thread_local decltype(auto) keys = orc::make_leaky<std::unordered_map<size_t, const char*>>();
     thread_local pool the_pool;
@@ -184,12 +159,11 @@
     if (found != keys.end()) {
         return pool_string(found->second);
     }
+    // Not already interned; empool it and add to the 'keys'
+    const char* ptr = the_pool.empool(src);
+    assert(ptr);
+    keys[h] = ptr;
 #endif // ORC_FEATURE(SINGLE_POOL)
-
-    // Not already interned; empool it and add to the 'keys'
->>>>>>> 6bb9eab1
-    const char* ptr = the_pool.empool(src);
-    keys[h] = ptr;
     return pool_string(ptr);
 }
 
